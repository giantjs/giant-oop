--- conflicted
+++ resolved
@@ -1,7 +1,6 @@
 {
-<<<<<<< HEAD
   "name": "giant-oop",
-  "version": "0.0.5",
+  "version": "0.0.6",
   "description": "OOP module for Giant",
   "keywords": [
     "oop",
@@ -21,8 +20,8 @@
     "url": "git@github.com:giantjs/giant-oop.git"
   },
   "dependencies": {
-    "giant-namespace": "0.0.5",
-    "giant-assertion": "0.0.5"
+    "giant-namespace": "0.0.6",
+    "giant-assertion": "0.0.6"
   },
   "devDependencies": {
     "grocer": "^0.5.0",
@@ -36,47 +35,4 @@
     "lib"
   ],
   "main": "lib/giant-oop.js"
-=======
-    "name"           : "giant-oop",
-    "version"        : "0.0.6",
-    "description"    : "OOP module for Giant",
-    "keywords"       : [
-        "oop",
-        "class",
-        "inheritance",
-        "trait",
-        "testing",
-        "mock",
-        "memoization",
-        "surrogate"
-    ],
-    "author"         : "Dan Stocker <dan@kwaia.com>",
-    "copyright"      : "Copyright (c) 2012-2015 Dan Stocker, Production Minds SD Limited",
-    "license"        : "MIT",
-    "repository"     : {
-        "type": "git",
-        "url" : "git@github.com:giantjs/giant-oop.git"
-    },
-    "dependencies"   : {
-        "giant-namespace": "0.0.6",
-        "giant-assertion": "0.0.6"
-    },
-    "devDependencies": {
-        "QUnitAdapter"        : "https://dl.dropboxusercontent.com/u/9258903/packages/QUnitAdapter-0.1.0.tgz",
-        "common-gruntfile"    : "git://github.com/danstocker/common-gruntfile.git#0.1.5",
-        "grunt"               : "~0.4.5",
-        "grunt-contrib-concat": "~0.5.1",
-        "grunt-contrib-copy"  : "~0.8.0",
-        "grunt-contrib-jshint": "~0.11.1",
-        "grunt-jsdoc"         : "~0.3.3",
-        "grunt-jstestdriver"  : "git://github.com/danstocker/grunt-jstestdriver.git",
-        "grunt-regex-replace" : "~0.2.6",
-        "grunt-yui-compressor": "~0.4.0",
-        "phil"                : "~0.2.3"
-    },
-    "files"          : [
-        "giant-oop.js"
-    ],
-    "main"           : "giant-oop.js"
->>>>>>> efe2b059
 }